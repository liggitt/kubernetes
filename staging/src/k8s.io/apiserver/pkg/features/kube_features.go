--- conflicted
+++ resolved
@@ -439,16 +439,12 @@
 	},
 }
 
-<<<<<<< HEAD
 // defaultKubernetesFeatureGates consists of all known Kubernetes-specific feature keys.
 // To add a new feature, define a key for it above and add it here. The features will be
 // available throughout Kubernetes binaries.
 var defaultKubernetesFeatureGates = map[featuregate.Feature]featuregate.FeatureSpec{
 
 	KMSv1: {Default: false, PreRelease: featuregate.Deprecated},
-=======
-	WatchList: {Default: false, PreRelease: featuregate.Alpha},
->>>>>>> 21f54c3c
 
 	RetryGenerateName: {Default: true, PreRelease: featuregate.Beta},
 
